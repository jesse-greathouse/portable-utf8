--- conflicted
+++ resolved
@@ -51,13 +51,8 @@
 
     public function testValidCancel()
     {
-<<<<<<< HEAD
-        $str = "";
+        $str = '';
         static::assertTrue(u::is_utf8($str));
-=======
-        $str = '';
-        static::assertTrue(u::isUtf8($str));
->>>>>>> 86a6b8b5
     }
 
     public function testInvalidTwoOctetSequence()
